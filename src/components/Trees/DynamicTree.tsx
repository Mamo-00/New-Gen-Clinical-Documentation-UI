--- conflicted
+++ resolved
@@ -279,10 +279,7 @@
     newCount: number,
     initialValues: Record<string, FieldValue>
   ): string => {
-<<<<<<< HEAD
-=======
-
->>>>>>> e6c20cd8
+
     // Clean up initialValues to avoid duplicates
     const cleanedValues: Record<string, FieldValue> = {};
 
@@ -523,10 +520,7 @@
    */
   const handleFieldChange = useCallback(
     (itemIndex: number, fieldId: string, value: FieldValue) => {
-<<<<<<< HEAD
-=======
-
->>>>>>> e6c20cd8
+
       // Get the tree item and its line number
       const treeItem = treeItems[itemIndex];
       if (!treeItem) {
@@ -637,36 +631,17 @@
    */
   const handleCountChange = useCallback(
     (newCount: number) => {
-<<<<<<< HEAD
-      if (newCount < 1) {
-=======
       // Cap newCount to maxAllowedLines
       const cappedCount = Math.max(1, Math.min(newCount, maxAllowedLines));
       if (cappedCount < 1) {
->>>>>>> e6c20cd8
         return;
       }
       // Store current count for page navigation
       const oldCount = treeItems.length;
-<<<<<<< HEAD
-
-      // Update count state
-      setCount(newCount);
-
-      if (
-        hasCountFieldPlaceholder &&
-        selectedTemplate &&
-        selectedTemplate.originalText
-      ) {
-        // Use selectedTemplate text as base
-        const currentTemplateText = selectedTemplate.text;
-
-=======
       setCount(cappedCount);
       if (hasCountFieldPlaceholder && selectedTemplate && selectedTemplate.originalText) {
         // Use selectedTemplate text as base
         const currentTemplateText = selectedTemplate.text;
->>>>>>> e6c20cd8
         // Get schema default values
         const { schemaToUse } = enhancedSchemaData;
         // Combine all initial values
@@ -675,14 +650,7 @@
           cappedCount,
           schemaToUse
         );
-<<<<<<< HEAD
-
-        // Double-check that countField is set correctly
-        allValues.countField = newCount;
-
-=======
         allValues.countField = cappedCount;
->>>>>>> e6c20cd8
         // Adjust the template
         const adjustedTemplate = adjustTemplateForCount(
           currentTemplateText,
@@ -738,10 +706,6 @@
   const currentItemsData = useMemo(() => {
     const indexOfLastItem = currentPage * itemsPerPage;
     const indexOfFirstItem = indexOfLastItem - itemsPerPage;
-<<<<<<< HEAD
-
-=======
->>>>>>> e6c20cd8
     return {
       items: treeItems.slice(indexOfFirstItem, indexOfLastItem),
       indexOfFirstItem,
@@ -783,10 +747,6 @@
   useEffect(() => {
     if (selectedTemplate?.originalText) {
       const originalText = selectedTemplate.originalText;
-<<<<<<< HEAD
-
-=======
->>>>>>> e6c20cd8
       // Check for countField
       const hasCountField = originalText.includes("{{countField}}");
       setHasCountFieldPlaceholder(hasCountField);
@@ -912,10 +872,6 @@
         ...selectedTemplate,
         text: initialTemplateText,
       });
-<<<<<<< HEAD
-
-=======
->>>>>>> e6c20cd8
       setEditorContent(editorId, initialTemplateText);
     }
 
