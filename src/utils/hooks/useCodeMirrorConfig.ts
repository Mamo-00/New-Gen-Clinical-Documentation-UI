--- conflicted
+++ resolved
@@ -7,10 +7,7 @@
 import { linter, Diagnostic } from "@codemirror/lint";
 import { SpellCheckerService } from "../../services/SpellCheckerService";
 import { MacroTemplate } from "../templates/macroTemplateService";
-<<<<<<< HEAD
-=======
-
->>>>>>> d31e2aa7
+
 const MAX_LINE_LENGTH = 85; // Set your desired max line length
 
 interface CodeMirrorConfigProps {
@@ -76,18 +73,6 @@
   
   
     const handler = (context: CompletionContext): CompletionResult | null => {
-<<<<<<< HEAD
-      // Create a tracker for this completion process
-      // const tracker = trackCompletionProcess(`completion-${editorId}`);
-      
-      // Check for template trigger before calling getCompletions
-      const beforeText = context.state.doc.sliceString(
-        Math.max(0, context.pos - 20), 
-        context.pos
-      );
-      
-=======
->>>>>>> d31e2aa7
       // Use the ref to get the current getCompletions function
       const result = getCompletionsRef.current(context);
       if (!result) {
